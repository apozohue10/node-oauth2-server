'use strict';

/**
 * Module dependencies.
 */

var AbstractGrantType = require('./abstract-grant-type');
var InvalidArgumentError = require('../errors/invalid-argument-error');
var InvalidGrantError = require('../errors/invalid-grant-error');
var InvalidRequestError = require('../errors/invalid-request-error');
var Promise = require('bluebird');
var promisify = require('promisify-any').use(Promise);
var ServerError = require('../errors/server-error');
var is = require('../validator/is');
var util = require('util');

/**
 * Constructor.
 */

function RefreshTokenGrantType(options) {
  options = options || {};

  if (!options.model) {
    throw new InvalidArgumentError('Missing parameter: `model`');
  }

  if (!options.model.getRefreshToken) {
    throw new InvalidArgumentError('Invalid argument: model does not implement `getRefreshToken()`');
  }

  if (!options.model.revokeToken) {
    throw new InvalidArgumentError('Invalid argument: model does not implement `revokeToken()`');
  }

  if (!options.model.saveToken) {
    throw new InvalidArgumentError('Invalid argument: model does not implement `saveToken()`');
  }

  AbstractGrantType.call(this, options);
}

/**
 * Inherit prototype.
 */

util.inherits(RefreshTokenGrantType, AbstractGrantType);

/**
 * Handle refresh token grant.
 *
 * @see https://tools.ietf.org/html/rfc6749#section-6
 */

RefreshTokenGrantType.prototype.handle = function(request, client) {
  if (!request) {
    throw new InvalidArgumentError('Missing parameter: `request`');
  }

  if (!client) {
    throw new InvalidArgumentError('Missing parameter: `client`');
  }

  return Promise.bind(this)
    .then(function() {
      return this.getRefreshToken(request, client);
    })
    .tap(function(token) {
      return this.revokeToken(token);
    })
    .then(function(token) {
      return this.saveToken(token.user, client, token.scope);
    });
};

/**
 * Get refresh token.
 */

RefreshTokenGrantType.prototype.getRefreshToken = function(request, client) {
  if (!request.body.refresh_token) {
    throw new InvalidRequestError('Missing parameter: `refresh_token`');
  }

  if (!is.vschar(request.body.refresh_token)) {
    throw new InvalidRequestError('Invalid parameter: `refresh_token`');
  }

  return promisify(this.model.getRefreshToken, 1)(request.body.refresh_token)
    .then(function(token) {
      if (!token) {
        throw new InvalidGrantError('Invalid grant: refresh token is invalid');
      }

      if (!token.client) {
        throw new ServerError('Server error: `getRefreshToken()` did not return a `client` object');
      }

      if (!token.user) {
        throw new ServerError('Server error: `getRefreshToken()` did not return a `user` object');
      }

      if (token.client.id !== client.id) {
        throw new InvalidGrantError('Invalid grant: refresh token is invalid');
      }

      if (token.refreshTokenExpiresAt && !(token.refreshTokenExpiresAt instanceof Date)) {
        throw new ServerError('Server error: `refreshTokenExpiresAt` must be a Date instance');
      }

      if (token.refreshTokenExpiresAt && token.refreshTokenExpiresAt < new Date()) {
        throw new InvalidGrantError('Invalid grant: refresh token has expired');
      }

      return token;
    });
};

/**
 * Revoke the refresh token.
 *
 * @see https://tools.ietf.org/html/rfc6749#section-6
 */

RefreshTokenGrantType.prototype.revokeToken = function(token) {
<<<<<<< HEAD

  if (this.alwaysIssueNewRefreshToken === false) {
    return Promise.resolve(token);
  }

  return Promise.try(this.model.revokeToken, token)
    .then(function(token) {
      if (!token) {
=======
  return promisify(this.model.revokeToken, 1)(token)
    .then(function(status) {
      if (!status) {
>>>>>>> a07c83c5
        throw new InvalidGrantError('Invalid grant: refresh token is invalid');
      }

      return token;
    });
};

/**
 * Save token.
 */

RefreshTokenGrantType.prototype.saveToken = function(user, client, scope) {
  var fns = [
    this.generateAccessToken(client, user, scope),
    this.generateRefreshToken(client, user, scope),
    this.getAccessTokenExpiresAt(),
    this.getRefreshTokenExpiresAt()
  ];

  return Promise.all(fns)
    .bind(this)
    .spread(function(accessToken, refreshToken, accessTokenExpiresAt, refreshTokenExpiresAt) {
      var token = {
        accessToken: accessToken,
        accessTokenExpiresAt: accessTokenExpiresAt,
        refreshToken: refreshToken,
        refreshTokenExpiresAt: refreshTokenExpiresAt,
        scope: scope
      };

<<<<<<< HEAD
      if (this.alwaysIssueNewRefreshToken === false) {
        delete token.refreshToken;
        delete token.refreshTokenExpiresAt;
      }

      return this.model.saveToken(token, client, user);
=======
      return token;
    })
    .then(function(token) {
      return Promise.try(promisify(this.model.saveToken, 3), [token, client, user])
        .then(function(savedToken) {
          return savedToken;
        });
>>>>>>> a07c83c5
    });
};

/**
 * Export constructor.
 */

module.exports = RefreshTokenGrantType;<|MERGE_RESOLUTION|>--- conflicted
+++ resolved
@@ -123,20 +123,13 @@
  */
 
 RefreshTokenGrantType.prototype.revokeToken = function(token) {
-<<<<<<< HEAD
-
   if (this.alwaysIssueNewRefreshToken === false) {
     return Promise.resolve(token);
   }
 
-  return Promise.try(this.model.revokeToken, token)
-    .then(function(token) {
-      if (!token) {
-=======
   return promisify(this.model.revokeToken, 1)(token)
     .then(function(status) {
       if (!status) {
->>>>>>> a07c83c5
         throw new InvalidGrantError('Invalid grant: refresh token is invalid');
       }
 
@@ -167,14 +160,11 @@
         scope: scope
       };
 
-<<<<<<< HEAD
       if (this.alwaysIssueNewRefreshToken === false) {
         delete token.refreshToken;
         delete token.refreshTokenExpiresAt;
       }
 
-      return this.model.saveToken(token, client, user);
-=======
       return token;
     })
     .then(function(token) {
@@ -182,7 +172,6 @@
         .then(function(savedToken) {
           return savedToken;
         });
->>>>>>> a07c83c5
     });
 };
 
